/**
 * @copyright Copyright (c) 2025, SDU spgroup Holding Limited
 */
#include "hddt.h"
#include "mem.h"
<<<<<<< HEAD
#include "status.h"
#include <functional>
#include <memory>
#include <pybind11/functional.h> // 用于 std::function 支持
=======
#include "p2p.h"
>>>>>>> 27336219
#include <pybind11/pybind11.h>

namespace py = pybind11;

// 用于封装内存缓冲区的包装类
struct PyBufferWrapper {
  void *ptr;                           // 内存指针
  size_t size;                         // 分配的字节数
  std::function<void(void *)> deleter; // 当对象析构时调用释放内存

  PyBufferWrapper(void *ptr, size_t size, std::function<void(void *)> deleter)
      : ptr(ptr), size(size), deleter(deleter) {}

  ~PyBufferWrapper() {
    if (ptr && deleter) {
      deleter(ptr);
    }
  }
};

PYBIND11_MODULE(hddt, m) {
<<<<<<< HEAD
  // 内存类型枚举绑定
=======
  // 对mem的抽象
>>>>>>> 27336219
  py::enum_<hddt::MemoryType>(m, "MemoryType")
      .value("DEFAULT", hddt::MemoryType::DEFAULT)
      .value("CPU", hddt::MemoryType::CPU)
      .value("NVIDIA_GPU", hddt::MemoryType::NVIDIA_GPU)
      .value("AMD_GPU", hddt::MemoryType::AMD_GPU)
      .value("CAMBRICON_MLU", hddt::MemoryType::CAMBRICON_MLU)
<<<<<<< HEAD
      .export_values();

  // Memory 类绑定
  py::class_<hddt::Memory>(m, "Memory")
      .def(py::init<int, hddt::MemoryType>(), py::arg("device_id"),
           py::arg("mem_type") = hddt::MemoryType::DEFAULT)
      .def("init", &hddt::Memory::init)
      .def("free", &hddt::Memory::free)
      .def("createMemoryClass", &hddt::Memory::createMemoryClass)
      .def("copy_host_to_device", &hddt::Memory::copy_host_to_device)
      .def("copy_device_to_host", &hddt::Memory::copy_device_to_host)
      .def("copy_device_to_device", &hddt::Memory::copy_device_to_device)
      // 修改 allocate_buffer：分配内存后封装为 PyBufferWrapper 对象返回
      .def(
          "allocate_buffer",
          [](hddt::Memory &self, size_t size) {
            void *ptr = nullptr;
            auto status = self.allocate_buffer(&ptr, size);
            if (status != hddt::status_t::SUCCESS)
              return py::make_tuple(status, py::none());
            // 注意：此处要求 Memory 对象 self
            // 必须在返回的缓冲区对象生命周期内保持有效
            auto buffer_wrapper = new PyBufferWrapper(
                ptr, size, [&self](void *p) { self.free_buffer(p); });
            return py::make_tuple(status, py::cast(buffer_wrapper));
          },
          py::arg("size"))
      // 同理，修改 allocate_peerable_buffer
      .def(
          "allocate_peerable_buffer",
          [](hddt::Memory &self, size_t size) {
            void *ptr = nullptr;
            auto status = self.allocate_peerable_buffer(&ptr, size);
            if (status != hddt::status_t::SUCCESS)
              return py::make_tuple(status, py::none());
            auto buffer_wrapper = new PyBufferWrapper(
                ptr, size, [&self](void *p) { self.free_buffer(p); });
            return py::make_tuple(status, py::cast(buffer_wrapper));
          },
          py::arg("size"))
      .def("free_buffer", &hddt::Memory::free_buffer)
      .def("set_DeviceId_and_MemoryType",
           &hddt::Memory::set_DeviceId_and_MemoryType)
      .def("get_MemoryType", &hddt::Memory::get_MemoryType)
      .def("get_init_Status", &hddt::Memory::get_init_Status)
      .def("get_DeviceId", &hddt::Memory::get_DeviceId);

  // 状态枚举绑定
=======
      // 可以继续添加更多的值，如果需要的话
      .export_values();

  py::class_<hddt::Memory>(m, "Memory")
      .def(py::init<int, hddt::MemoryType>(), // 构造函数
           py::arg("device_id"),
           py::arg("mem_type") = hddt::MemoryType::DEFAULT)
      .def("init", &hddt::Memory::init) // 初始化
      .def("free", &hddt::Memory::free) // 释放
      .def("createMemoryClass",
           &hddt::Memory::createMemoryClass) // 创建 MemoryBase 类实例
      .def("copy_host_to_device",
           &hddt::Memory::copy_host_to_device) // 主机到设备复制
      .def("copy_device_to_host",
           &hddt::Memory::copy_device_to_host) // 设备到主机复制
      .def("copy_device_to_device",
           &hddt::Memory::copy_device_to_device) // 设备间复制
      .def(
          "allocate_buffer",
          [](hddt::Memory &self, py::buffer buf, size_t size) {
            // 通过pybind11的缓冲区管理
            py::buffer_info buf_info = buf.request();
            void *addr = buf_info.ptr; // 获取缓冲区指针

            // 创建一个指向 void* 的指针，传递给 C++ 方法
            void **addr_ptr = reinterpret_cast<void **>(&addr);

            // 调用C++的allocate_buffer方法
            return self.allocate_buffer(addr_ptr, size);
          },
          py::arg("addr"), py::arg("size"))           // 分配缓冲区
      .def("free_buffer", &hddt::Memory::free_buffer) // 释放缓冲区
      .def("set_DeviceId_and_MemoryType",
           &hddt::Memory::set_DeviceId_and_MemoryType) // 设置设备ID和内存类型
      .def("get_MemoryType", &hddt::Memory::get_MemoryType) // 获取内存类型
      .def("get_init_Status", &hddt::Memory::get_init_Status) // 获取初始化状态
      .def("get_DeviceId", &hddt::Memory::get_DeviceId); // 获取设备ID

  // 对通信接口的抽象
>>>>>>> 27336219
  py::enum_<hddt::status_t>(m, "status_t")
      .value("SUCCESS", hddt::status_t::SUCCESS)
      .value("ERROR", hddt::status_t::ERROR)
      .value("UNSUPPORT", hddt::status_t::UNSUPPORT)
<<<<<<< HEAD
      .value("INVALID_CONFIG", hddt::status_t::INVALID_CONFIG)
      .value("NOT_FOUND", hddt::status_t::NOT_FOUND)
      .export_values();

  // 通信类型枚举绑定
  py::enum_<hddt::ConnType>(m, "ConnType")
      .value("RDMA", hddt::ConnType::RDMA)
      .value("UCX", hddt::ConnType::UCX)
      .export_values();

  // ConnBuffer 类绑定
  py::class_<hddt::ConnBuffer, std::shared_ptr<hddt::ConnBuffer>>(m,
                                                                  "ConnBuffer")
      // 构造函数绑定
      .def(py::init<int, size_t, hddt::MemoryType>(), py::arg("device_id"),
           py::arg("buffer_size"),
           py::arg("mem_type") = hddt::MemoryType::DEFAULT,
           "Create ConnBuffer with specified parameters")

      // 暴露只读属性
      // 属性绑定
      .def_property_readonly(
          "ptr",
          [](const hddt::ConnBuffer &self) {
            return reinterpret_cast<uintptr_t>(self.ptr);
          },
          "Buffer pointer address")
      .def_property_readonly(
          "buffer_size",
          [](const hddt::ConnBuffer &self) { return self.buffer_size; },
          "Allocated buffer size in bytes")

      // CPU 数据传输
      .def(
          "writeFromCpu",
          [](hddt::ConnBuffer &self, py::buffer src, size_t size, size_t bias) {
            py::buffer_info info = src.request();
            // 安全检查
            if (size + bias > self.buffer_size) {
              throw std::runtime_error(
                  "Buffer overflow: size + bias exceeds buffer capacity");
            }
            if (info.size * info.itemsize < size) {
              throw std::runtime_error("Source buffer too small");
            }
            return self.writeFromCpu(info.ptr, size, bias);
          },
          py::arg("src"), py::arg("size"), py::arg("bias") = 0,
          "Copy data from CPU memory to buffer\n"
          "Args:\n"
          "    src (buffer): Python buffer object (bytes/bytearray/numpy "
          "array)\n"
          "    size (int): Number of bytes to copy\n"
          "    bias (int): Offset in buffer (default 0)")

      .def(
          "readToCpu",
          [](hddt::ConnBuffer &self, py::buffer dest, size_t size,
             size_t bias) {
            py::buffer_info info = dest.request();

            // 安全检查
            if (size + bias > self.buffer_size) {
              throw std::runtime_error(
                  "Buffer overflow: size + bias exceeds buffer capacity");
            }
            if (info.size * info.itemsize < size) {
              throw std::runtime_error("Destination buffer too small");
            }
            if (info.readonly) {
              throw std::runtime_error(
                  "Destination buffer must be writeable (e.g. use bytearray)");
            }

            return self.readToCpu(info.ptr, size, bias);
          },
          py::arg("dest"), py::arg("size"), py::arg("bias") = 0,
          "Copy data from buffer to CPU memory\n"
          "Args:\n"
          "    dest (buffer): Writeable Python buffer (bytearray/numpy array)\n"
          "    size (int): Number of bytes to copy\n"
          "    bias (int): Offset in buffer (default 0)")

      // GPU 数据传输（假设使用设备指针地址）
      .def(
          "writeFromGpu",
          [](hddt::ConnBuffer &self, uintptr_t src_ptr, size_t size,
             size_t bias) {
            if (size + bias > self.buffer_size) {
              throw std::runtime_error(
                  "Buffer overflow: size + bias exceeds buffer capacity");
            }
            return self.writeFromGpu(reinterpret_cast<void *>(src_ptr), size,
                                     bias);
          },
          py::arg("src_ptr"), py::arg("size"), py::arg("bias") = 0,
          "Copy data from GPU memory to buffer\n"
          "Args:\n"
          "    src_ptr (int): GPU memory address (e.g. from PyCUDA)\n"
          "    size (int): Number of bytes to copy\n"
          "    bias (int): Offset in buffer (default 0)")

      .def(
          "readToGpu",
          [](hddt::ConnBuffer &self, uintptr_t dest_ptr, size_t size,
             size_t bias) {
            if (size + bias > self.buffer_size) {
              throw std::runtime_error(
                  "Buffer overflow: size + bias exceeds buffer capacity");
            }
            return self.readToGpu(reinterpret_cast<void *>(dest_ptr), size,
                                  bias);
          },
          py::arg("dest_ptr"), py::arg("size"), py::arg("bias") = 0,
          "Copy data from buffer to GPU memory\n"
          "Args:\n"
          "    dest_ptr (int): GPU memory address (e.g. from PyCUDA)\n"
          "    size (int): Number of bytes to copy\n"
          "    bias (int): Offset in buffer (default 0)");

  // Communicator 类绑定
  py::class_<hddt::Communicator>(m, "Communicator")
      .def(py::init<std::shared_ptr<hddt::ConnBuffer>>(),
           "Constructor for Communicator", py::arg("buffer"))
      .def("writeTo", &hddt::Communicator::writeTo, "Send data to remote",
           py::arg("node_rank"), py::arg("ptr_bias"), py::arg("size"),
           py::arg("connType"))
      .def("readFrom", &hddt::Communicator::readFrom, "read data from remote",
           py::arg("node_rank"), py::arg("ptr_bias"), py::arg("size"),
           py::arg("connType"))
      .def("connectTo", &hddt::Communicator::connectTo,
           "Connect to a new communicator", py::arg("node_rank"),
           py::arg("connType"))
      .def("initServer", &hddt::Communicator::initServer, "Start a new Server",
           py::arg("ip"), py::arg("node_rank"), py::arg("connType"))
      .def("addNewRankAddr", &hddt::Communicator::addNewRankAddr,
           "Add new rank addr", py::arg("rank"), py::arg("ip"), py::arg("port"))
      .def("delRankAddr", &hddt::Communicator::delRankAddr,
           "Remove a rank addr", py::arg("rank"));

  // 为 PyBufferWrapper 类绑定并实现 buffer 协议，使其可直接转换为 memoryview
  py::class_<PyBufferWrapper>(m, "Buffer", py::buffer_protocol())
      .def_buffer([](PyBufferWrapper &b) -> py::buffer_info {
        return py::buffer_info(
            b.ptr,                 // 内存起始地址
            sizeof(unsigned char), // 单个元素大小
            py::format_descriptor<unsigned char>::format(), // 元素格式（此处以
                                                            // byte 为例）
            1,                      // 维度数
            {b.size},               // 每一维的大小
            {sizeof(unsigned char)} // 每一维的步长
        );
      });

  // 导出内存支持查询函数
  m.def("memory_supported", &hddt::memory_supported,
        "Get the supported memory type");
}

/*
# 如何使用 memory ?
import hddt

# 创建 Memory 对象（例如使用 CPU 内存，device_id 为 0）
memory = hddt.Memory(0, hddt.MemoryType.CPU)

# 分配 1024 字节内存，返回 tuple(status, buffer)
status, buf = memory.allocate_buffer(1024)

if status != hddt.status_t.SUCCESS:
    raise Exception("内存分配失败！")
else:
    # buf 是 hddt.Buffer 类型，支持 buffer 协议，可转换为 memoryview
    mv = memoryview(buf)
    print("分配成功，内存大小：", len(mv))

    # 示例：修改第一个字节
    mv[0] = 42
*/
=======
      .export_values();

  py::enum_<hddt::CommunicatorType>(m, "CommunicatorType")
      .value("DEFAULT", hddt::CommunicatorType::DEFAULT)
      .value("RDMA", hddt::CommunicatorType::RDMA)
      .value("TCP", hddt::CommunicatorType::TCP)
      .export_values();

  py::class_<hddt::Communicator>(m, "Communicator")
      .def("Send", &hddt::Communicator::Send)
      .def("Recv", &hddt::Communicator::Recv)
      .def("Start", &hddt::Communicator::Start)
      .def("Close", &hddt::Communicator::Close);

  py::class_<hddt::TCPCommunicator, hddt::Communicator>(m, "TCPCommunicator")
      .def(py::init<hddt::Memory *, bool, bool, std::string, uint16_t,
                    std::string, uint16_t, int, int>(),
           "Constructor for TCPCommunicator", py::arg("mem_op"),
           py::arg("is_server") = false, py::arg("is_client") = false,
           py::arg("client_ip") = "", py::arg("client_port") = 0,
           py::arg("server_ip") = "", py::arg("server_port") = 0,
           py::arg("retry_times") = 10, py::arg("retry_delay_time") = 1000)
      .def("Send", &hddt::TCPCommunicator::Send, "Send data to remote (TCP)",
           py::arg("input_buffer"), py::arg("send_flags")) // 修改 Send 方法
      .def("Recv", &hddt::TCPCommunicator::Recv,
           "Receive data from remote (TCP)", py::arg("output_buffer"),
           py::arg("buffer_size"), py::arg("recv_flags")) // 修改 Recv 方法
      .def("Start", &hddt::TCPCommunicator::Start, "Start the TCP communicator")
      .def("Close", &hddt::TCPCommunicator::Close,
           "Close the TCP communicator");

  py::class_<hddt::RDMACommunicator, hddt::Communicator>(m, "RDMACommunicator")
      .def(py::init<hddt::Memory *, bool, bool, std::string, uint16_t,
                    std::string, uint16_t, int, int>(),
           "Constructor for RDMACommunicator", py::arg("mem_op"),
           py::arg("is_server") = false, py::arg("is_client") = false,
           py::arg("client_ip") = "0.0.0.0", // 默认值
           py::arg("client_port") = RDMA_DEFAULT_PORT,
           py::arg("server_ip") = "0.0.0.0", // 默认值
           py::arg("server_port") = RDMA_DEFAULT_PORT,
           py::arg("retry_times") = 10, py::arg("retry_delay_time") = 1000)
      .def("Send", &hddt::RDMACommunicator::Send, "Send data to remote (RDMA)",
           py::arg("input_buffer"),
           py::arg("send_flags")) // 参数顺序和数量要匹配
      .def("Recv", &hddt::RDMACommunicator::Recv,
           "Receive data from remote (RDMA)", py::arg("output_buffer"),
           py::arg("buffer_size"), py::arg("recv_flags")) // 需要传递三个参数
      .def("Start", &hddt::RDMACommunicator::Start,
           "Start the RDMA communicator")
      .def("Close", &hddt::RDMACommunicator::Close,
           "Close the RDMA communicator");

  // export function
  // 对mem接口的抽象
  m.def("memory_supported", &hddt::memory_supported,
        "Get the supported memory type");

  // 对通信接口的抽象
  m.def("CreateCommunicator", &hddt::CreateCommunicator, py::arg("mem_op"),
        py::arg("comm_type") = hddt::CommunicatorType::DEFAULT,
        py::arg("is_server") = false, py::arg("is_client") = false,
        py::arg("client_ip") = "", py::arg("client_port") = 0,
        py::arg("server_ip") = "", py::arg("server_port") = 0,
        py::arg("retry_times") = 10, py::arg("retry_delay_time") = 1000,
        "Create a communicator instance");
}
>>>>>>> 27336219
<|MERGE_RESOLUTION|>--- conflicted
+++ resolved
@@ -3,14 +3,11 @@
  */
 #include "hddt.h"
 #include "mem.h"
-<<<<<<< HEAD
+
 #include "status.h"
 #include <functional>
 #include <memory>
 #include <pybind11/functional.h> // 用于 std::function 支持
-=======
-#include "p2p.h"
->>>>>>> 27336219
 #include <pybind11/pybind11.h>
 
 namespace py = pybind11;
@@ -32,18 +29,13 @@
 };
 
 PYBIND11_MODULE(hddt, m) {
-<<<<<<< HEAD
   // 内存类型枚举绑定
-=======
-  // 对mem的抽象
->>>>>>> 27336219
   py::enum_<hddt::MemoryType>(m, "MemoryType")
       .value("DEFAULT", hddt::MemoryType::DEFAULT)
       .value("CPU", hddt::MemoryType::CPU)
       .value("NVIDIA_GPU", hddt::MemoryType::NVIDIA_GPU)
       .value("AMD_GPU", hddt::MemoryType::AMD_GPU)
       .value("CAMBRICON_MLU", hddt::MemoryType::CAMBRICON_MLU)
-<<<<<<< HEAD
       .export_values();
 
   // Memory 类绑定
@@ -92,52 +84,10 @@
       .def("get_DeviceId", &hddt::Memory::get_DeviceId);
 
   // 状态枚举绑定
-=======
-      // 可以继续添加更多的值，如果需要的话
-      .export_values();
-
-  py::class_<hddt::Memory>(m, "Memory")
-      .def(py::init<int, hddt::MemoryType>(), // 构造函数
-           py::arg("device_id"),
-           py::arg("mem_type") = hddt::MemoryType::DEFAULT)
-      .def("init", &hddt::Memory::init) // 初始化
-      .def("free", &hddt::Memory::free) // 释放
-      .def("createMemoryClass",
-           &hddt::Memory::createMemoryClass) // 创建 MemoryBase 类实例
-      .def("copy_host_to_device",
-           &hddt::Memory::copy_host_to_device) // 主机到设备复制
-      .def("copy_device_to_host",
-           &hddt::Memory::copy_device_to_host) // 设备到主机复制
-      .def("copy_device_to_device",
-           &hddt::Memory::copy_device_to_device) // 设备间复制
-      .def(
-          "allocate_buffer",
-          [](hddt::Memory &self, py::buffer buf, size_t size) {
-            // 通过pybind11的缓冲区管理
-            py::buffer_info buf_info = buf.request();
-            void *addr = buf_info.ptr; // 获取缓冲区指针
-
-            // 创建一个指向 void* 的指针，传递给 C++ 方法
-            void **addr_ptr = reinterpret_cast<void **>(&addr);
-
-            // 调用C++的allocate_buffer方法
-            return self.allocate_buffer(addr_ptr, size);
-          },
-          py::arg("addr"), py::arg("size"))           // 分配缓冲区
-      .def("free_buffer", &hddt::Memory::free_buffer) // 释放缓冲区
-      .def("set_DeviceId_and_MemoryType",
-           &hddt::Memory::set_DeviceId_and_MemoryType) // 设置设备ID和内存类型
-      .def("get_MemoryType", &hddt::Memory::get_MemoryType) // 获取内存类型
-      .def("get_init_Status", &hddt::Memory::get_init_Status) // 获取初始化状态
-      .def("get_DeviceId", &hddt::Memory::get_DeviceId); // 获取设备ID
-
-  // 对通信接口的抽象
->>>>>>> 27336219
   py::enum_<hddt::status_t>(m, "status_t")
       .value("SUCCESS", hddt::status_t::SUCCESS)
       .value("ERROR", hddt::status_t::ERROR)
       .value("UNSUPPORT", hddt::status_t::UNSUPPORT)
-<<<<<<< HEAD
       .value("INVALID_CONFIG", hddt::status_t::INVALID_CONFIG)
       .value("NOT_FOUND", hddt::status_t::NOT_FOUND)
       .export_values();
@@ -316,72 +266,4 @@
 
     # 示例：修改第一个字节
     mv[0] = 42
-*/
-=======
-      .export_values();
-
-  py::enum_<hddt::CommunicatorType>(m, "CommunicatorType")
-      .value("DEFAULT", hddt::CommunicatorType::DEFAULT)
-      .value("RDMA", hddt::CommunicatorType::RDMA)
-      .value("TCP", hddt::CommunicatorType::TCP)
-      .export_values();
-
-  py::class_<hddt::Communicator>(m, "Communicator")
-      .def("Send", &hddt::Communicator::Send)
-      .def("Recv", &hddt::Communicator::Recv)
-      .def("Start", &hddt::Communicator::Start)
-      .def("Close", &hddt::Communicator::Close);
-
-  py::class_<hddt::TCPCommunicator, hddt::Communicator>(m, "TCPCommunicator")
-      .def(py::init<hddt::Memory *, bool, bool, std::string, uint16_t,
-                    std::string, uint16_t, int, int>(),
-           "Constructor for TCPCommunicator", py::arg("mem_op"),
-           py::arg("is_server") = false, py::arg("is_client") = false,
-           py::arg("client_ip") = "", py::arg("client_port") = 0,
-           py::arg("server_ip") = "", py::arg("server_port") = 0,
-           py::arg("retry_times") = 10, py::arg("retry_delay_time") = 1000)
-      .def("Send", &hddt::TCPCommunicator::Send, "Send data to remote (TCP)",
-           py::arg("input_buffer"), py::arg("send_flags")) // 修改 Send 方法
-      .def("Recv", &hddt::TCPCommunicator::Recv,
-           "Receive data from remote (TCP)", py::arg("output_buffer"),
-           py::arg("buffer_size"), py::arg("recv_flags")) // 修改 Recv 方法
-      .def("Start", &hddt::TCPCommunicator::Start, "Start the TCP communicator")
-      .def("Close", &hddt::TCPCommunicator::Close,
-           "Close the TCP communicator");
-
-  py::class_<hddt::RDMACommunicator, hddt::Communicator>(m, "RDMACommunicator")
-      .def(py::init<hddt::Memory *, bool, bool, std::string, uint16_t,
-                    std::string, uint16_t, int, int>(),
-           "Constructor for RDMACommunicator", py::arg("mem_op"),
-           py::arg("is_server") = false, py::arg("is_client") = false,
-           py::arg("client_ip") = "0.0.0.0", // 默认值
-           py::arg("client_port") = RDMA_DEFAULT_PORT,
-           py::arg("server_ip") = "0.0.0.0", // 默认值
-           py::arg("server_port") = RDMA_DEFAULT_PORT,
-           py::arg("retry_times") = 10, py::arg("retry_delay_time") = 1000)
-      .def("Send", &hddt::RDMACommunicator::Send, "Send data to remote (RDMA)",
-           py::arg("input_buffer"),
-           py::arg("send_flags")) // 参数顺序和数量要匹配
-      .def("Recv", &hddt::RDMACommunicator::Recv,
-           "Receive data from remote (RDMA)", py::arg("output_buffer"),
-           py::arg("buffer_size"), py::arg("recv_flags")) // 需要传递三个参数
-      .def("Start", &hddt::RDMACommunicator::Start,
-           "Start the RDMA communicator")
-      .def("Close", &hddt::RDMACommunicator::Close,
-           "Close the RDMA communicator");
-
-  // export function
-  // 对mem接口的抽象
-  m.def("memory_supported", &hddt::memory_supported,
-        "Get the supported memory type");
-
-  // 对通信接口的抽象
-  m.def("CreateCommunicator", &hddt::CreateCommunicator, py::arg("mem_op"),
-        py::arg("comm_type") = hddt::CommunicatorType::DEFAULT,
-        py::arg("is_server") = false, py::arg("is_client") = false,
-        py::arg("client_ip") = "", py::arg("client_port") = 0,
-        py::arg("server_ip") = "", py::arg("server_port") = 0,
-        py::arg("retry_times") = 10, py::arg("retry_delay_time") = 1000,
-        "Create a communicator instance");
-}
->>>>>>> 27336219
+*/