--- conflicted
+++ resolved
@@ -7,22 +7,6 @@
 /*
  * amd gpu memory
  */
-<<<<<<< HEAD
-status_t RocmMemory::init() {
-
-}
-
-status_t RocmMemory::free() {
-
-}
-
-status_t RocmMemory::allocate_buffer(void **addr, size_t size) {
-
-}
-
-status_t RocmMemory::free_buffer(void *addr) {
-
-=======
 status_t RocmMemory::init() { return init_gpu_driver(this->device_id); }
 
 status_t RocmMemory::free() { return free_gpu_driver(); }
@@ -54,7 +38,6 @@
   }
 
   return status_t::SUCCESS;
->>>>>>> c74338e2
 }
 
 status_t RocmMemory::copy_host_to_buffer(void *dest, const void *src,
@@ -95,9 +78,6 @@
                                            size_t size) {
   hipError_t ret;
 
-<<<<<<< HEAD
-
-=======
   if (dest == nullptr || src == nullptr) {
     logError("HostMemory::copy_host_to_buffer Error.");
     return status_t::ERROR;
@@ -111,26 +91,4 @@
   return status_t::SUCCESS;
 }
 
-#else
-status_t RocmMemory::init() { return status_t::UNSUPPORT; }
-status_t RocmMemory::free() { return status_t::UNSUPPORT; }
-status_t RocmMemory::allocate_buffer(void **addr, size_t size) {
-  return status_t::UNSUPPORT;
-}
-status_t RocmMemory::free_buffer(void *addr) { return status_t::UNSUPPORT; }
-
-status_t RocmMemory::copy_host_to_buffer(void *dest, const void *src,
-                                         size_t size) {
-  return status_t::UNSUPPORT;
-}
-status_t RocmMemory::copy_buffer_to_host(void *dest, const void *src,
-                                         size_t size) {
-  return status_t::UNSUPPORT;
-}
-status_t RocmMemory::copy_buffer_to_buffer(void *dest, const void *src,
-                                           size_t size) {
-  return status_t::UNSUPPORT;
-}
-#endif
->>>>>>> c74338e2
 } // namespace hddt