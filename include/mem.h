/**
 * @copyright Copyright (c) 2025, SDU spgroup Holding Limited
 */
#ifndef MEMORY_H
#define MEMORY_H

<<<<<<< HEAD
#include "status.h"

=======
#include <acl/acl.h>
#include <cstdint>
>>>>>>> 27336219
#include <cstring>
#include <memory>

namespace hddt {

#define ACCEL_PAGE_SIZE (64 * 1024)
typedef uint64_t CNaddr;

enum class MemoryType {
  DEFAULT, // 默认情况, 系统决定
  CPU,
  NVIDIA_GPU,
  AMD_GPU,
  CAMBRICON_MLU,
  HUAWEI_ASCEND_NPU
}; // todo: NVIDIA_GPU_MANAGED, AMD_GPU_MANAGED

MemoryType memory_supported();
bool memory_dmabuf_supported();

class MemoryBase {
protected:
  int device_id;
  MemoryType mem_type;

public:
  MemoryBase(int device_id, MemoryType mem_type)
      : device_id(device_id), mem_type(mem_type){};
  virtual ~MemoryBase(){};

  virtual status_t init() = 0;
  virtual status_t free() = 0;
  virtual status_t allocate_buffer(void **addr, size_t size) = 0;
  virtual status_t allocate_peerable_buffer(void **addr, size_t size) = 0;
  virtual status_t free_buffer(void *addr) = 0;

  virtual status_t copy_host_to_device(void *dest, const void *src,
                                       size_t size) = 0;
  virtual status_t copy_device_to_host(void *dest, const void *src,
                                       size_t size) = 0;
  virtual status_t copy_device_to_device(void *dest, const void *src,
                                         size_t size) = 0;
};

/*
 * 新增HddtMemory类，可由用户指定设备类型和设备号，并自动创建相应的Memory类实例
 * 也可由系统自动识别支持device的类型
 *
 */
class Memory {
private:
  int hddtDeviceId;
  MemoryType hddtMemoryType;
  std::unique_ptr<MemoryBase> memoryClass;
  status_t initStatus;

public:
  Memory(int device_id, MemoryType mem_type = MemoryType::DEFAULT) {
    this->set_DeviceId_and_MemoryType(device_id, mem_type);
  }

  ~Memory() { this->free(); }

  std::unique_ptr<MemoryBase> createMemoryClass(MemoryType mem_type);
  status_t init();
  status_t free();

  status_t copy_host_to_device(void *dest, const void *src, size_t size);
  status_t copy_device_to_host(void *dest, const void *src, size_t size);
  status_t copy_device_to_device(void *dest, const void *src, size_t size);

  status_t allocate_buffer(void **addr, size_t size);
  status_t allocate_peerable_buffer(void **addr, size_t size);
  status_t free_buffer(void *addr);

  status_t
  set_DeviceId_and_MemoryType(int device_id,
                              MemoryType mem_type = MemoryType::DEFAULT);

  MemoryType get_MemoryType();
  status_t get_init_Status();
  int get_DeviceId();
};

<<<<<<< HEAD
=======
class HostMemory : public MemoryBase {
public:
  HostMemory(int device_id, MemoryType mem_type)
      : MemoryBase(device_id, mem_type) {
    status_t sret;
    sret = this->init();
    if (sret != status_t::SUCCESS) {
      logError("HostMemory init mem_ops err %s.", status_to_string(sret));
      exit(1);
    }
  };
  ~HostMemory() { this->free(); }
  status_t init();
  status_t free();
  status_t allocate_buffer(void **addr, size_t size);
  status_t free_buffer(void *addr);

  status_t copy_host_to_device(void *dest, const void *src, size_t size);
  status_t copy_device_to_host(void *dest, const void *src, size_t size);
  status_t copy_device_to_device(void *dest, const void *src, size_t size);
};

class CudaMemory : public MemoryBase {
public:
  CudaMemory(int device_id, MemoryType mem_type)
      : MemoryBase(device_id, mem_type) {
    status_t sret;
    sret = this->init();
    if (sret != status_t::SUCCESS) {
      logError("CudaMemory init mem_ops err %s.", status_to_string(sret));
      exit(1);
    }
  };
  ~CudaMemory() { this->free(); };

  status_t init();
  status_t free();
  status_t allocate_buffer(void **addr, size_t size);
  status_t free_buffer(void *addr);

  status_t copy_host_to_device(void *dest, const void *src, size_t size);
  status_t copy_device_to_host(void *dest, const void *src, size_t size);
  status_t copy_device_to_device(void *dest, const void *src, size_t size);
};

class RocmMemory : public MemoryBase {
public:
  RocmMemory(int device_id, MemoryType mem_type)
      : MemoryBase(device_id, mem_type) {
    status_t sret;
    sret = this->init();
    if (sret != status_t::SUCCESS) {
      logError("RocmMemory init mem_ops err %s.", status_to_string(sret));
      exit(1);
    }
  };
  ~RocmMemory() { this->free(); };

  status_t init();
  status_t free();
  status_t allocate_buffer(void **addr, size_t size);
  status_t free_buffer(void *addr);

  status_t copy_host_to_device(void *dest, const void *src, size_t size);
  status_t copy_device_to_host(void *dest, const void *src, size_t size);
  status_t copy_device_to_device(void *dest, const void *src, size_t size);
};

class NeuwareMemory : public MemoryBase {
public:
  CNaddr mlu_addr;

public:
  NeuwareMemory(int device_id, MemoryType mem_type)
      : MemoryBase(device_id, mem_type) {
    status_t sret;
    sret = this->init();
    if (sret != status_t::SUCCESS) {
      logError("NeuwareMemory init mem_ops err %s.", status_to_string(sret));
      exit(1);
    }
  };
  ~NeuwareMemory() { this->free(); };

  status_t init();
  status_t free();
  status_t allocate_buffer(void **addr, size_t size);
  status_t free_buffer(void *addr);

  status_t copy_host_to_device(void *dest, const void *src, size_t size);
  status_t copy_device_to_host(void *dest, const void *src, size_t size);
  status_t copy_device_to_device(void *dest, const void *src, size_t size);
};

class HuaweiMemory : public MemoryBase {
public:
  HuaweiMemory(int device_id, MemoryType mem_type);
  ~HuaweiMemory();

  status_t init();
  status_t free();
  status_t allocate_buffer(void **addr, size_t size);
  status_t free_buffer(void *addr);

  status_t copy_host_to_device(void *dest, const void *src, size_t size);
  status_t copy_device_to_host(void *dest, const void *src, size_t size);
  status_t copy_device_to_device(void *dest, const void *src, size_t size);

private:
  aclrtContext context_; // 上下文
  aclrtStream stream_;   // 流
  bool is_initialized_ = false;
};

>>>>>>> 27336219
} // namespace hddt
#endif<|MERGE_RESOLUTION|>--- conflicted
+++ resolved
@@ -4,13 +4,8 @@
 #ifndef MEMORY_H
 #define MEMORY_H
 
-<<<<<<< HEAD
 #include "status.h"
 
-=======
-#include <acl/acl.h>
-#include <cstdint>
->>>>>>> 27336219
 #include <cstring>
 #include <memory>
 
@@ -95,122 +90,5 @@
   int get_DeviceId();
 };
 
-<<<<<<< HEAD
-=======
-class HostMemory : public MemoryBase {
-public:
-  HostMemory(int device_id, MemoryType mem_type)
-      : MemoryBase(device_id, mem_type) {
-    status_t sret;
-    sret = this->init();
-    if (sret != status_t::SUCCESS) {
-      logError("HostMemory init mem_ops err %s.", status_to_string(sret));
-      exit(1);
-    }
-  };
-  ~HostMemory() { this->free(); }
-  status_t init();
-  status_t free();
-  status_t allocate_buffer(void **addr, size_t size);
-  status_t free_buffer(void *addr);
-
-  status_t copy_host_to_device(void *dest, const void *src, size_t size);
-  status_t copy_device_to_host(void *dest, const void *src, size_t size);
-  status_t copy_device_to_device(void *dest, const void *src, size_t size);
-};
-
-class CudaMemory : public MemoryBase {
-public:
-  CudaMemory(int device_id, MemoryType mem_type)
-      : MemoryBase(device_id, mem_type) {
-    status_t sret;
-    sret = this->init();
-    if (sret != status_t::SUCCESS) {
-      logError("CudaMemory init mem_ops err %s.", status_to_string(sret));
-      exit(1);
-    }
-  };
-  ~CudaMemory() { this->free(); };
-
-  status_t init();
-  status_t free();
-  status_t allocate_buffer(void **addr, size_t size);
-  status_t free_buffer(void *addr);
-
-  status_t copy_host_to_device(void *dest, const void *src, size_t size);
-  status_t copy_device_to_host(void *dest, const void *src, size_t size);
-  status_t copy_device_to_device(void *dest, const void *src, size_t size);
-};
-
-class RocmMemory : public MemoryBase {
-public:
-  RocmMemory(int device_id, MemoryType mem_type)
-      : MemoryBase(device_id, mem_type) {
-    status_t sret;
-    sret = this->init();
-    if (sret != status_t::SUCCESS) {
-      logError("RocmMemory init mem_ops err %s.", status_to_string(sret));
-      exit(1);
-    }
-  };
-  ~RocmMemory() { this->free(); };
-
-  status_t init();
-  status_t free();
-  status_t allocate_buffer(void **addr, size_t size);
-  status_t free_buffer(void *addr);
-
-  status_t copy_host_to_device(void *dest, const void *src, size_t size);
-  status_t copy_device_to_host(void *dest, const void *src, size_t size);
-  status_t copy_device_to_device(void *dest, const void *src, size_t size);
-};
-
-class NeuwareMemory : public MemoryBase {
-public:
-  CNaddr mlu_addr;
-
-public:
-  NeuwareMemory(int device_id, MemoryType mem_type)
-      : MemoryBase(device_id, mem_type) {
-    status_t sret;
-    sret = this->init();
-    if (sret != status_t::SUCCESS) {
-      logError("NeuwareMemory init mem_ops err %s.", status_to_string(sret));
-      exit(1);
-    }
-  };
-  ~NeuwareMemory() { this->free(); };
-
-  status_t init();
-  status_t free();
-  status_t allocate_buffer(void **addr, size_t size);
-  status_t free_buffer(void *addr);
-
-  status_t copy_host_to_device(void *dest, const void *src, size_t size);
-  status_t copy_device_to_host(void *dest, const void *src, size_t size);
-  status_t copy_device_to_device(void *dest, const void *src, size_t size);
-};
-
-class HuaweiMemory : public MemoryBase {
-public:
-  HuaweiMemory(int device_id, MemoryType mem_type);
-  ~HuaweiMemory();
-
-  status_t init();
-  status_t free();
-  status_t allocate_buffer(void **addr, size_t size);
-  status_t free_buffer(void *addr);
-
-  status_t copy_host_to_device(void *dest, const void *src, size_t size);
-  status_t copy_device_to_host(void *dest, const void *src, size_t size);
-  status_t copy_device_to_device(void *dest, const void *src, size_t size);
-
-private:
-  aclrtContext context_; // 上下文
-  aclrtStream stream_;   // 流
-  bool is_initialized_ = false;
-};
-
->>>>>>> 27336219
 } // namespace hddt
 #endif