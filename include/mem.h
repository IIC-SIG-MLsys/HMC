--- conflicted
+++ resolved
@@ -16,11 +16,8 @@
   CPU,
   NVIDIA_GPU,
   AMD_GPU,
-<<<<<<< HEAD
   CAMBRICON_MLU  
-=======
-  CAMBRICON_MLU
->>>>>>> c74338e2
+
 }; // todo: NVIDIA_GPU_MANAGED, AMD_GPU_MANAGED
 
 memory_type_t memory_supported();
@@ -54,21 +51,16 @@
 
   HostMemory(int device_id, memory_type_t mem_type)
       : Memory(device_id, mem_type) {
-<<<<<<< HEAD
-        this->init();
-        //std::cout << "HostMemory init" << std::endl;
-      };
-  ~HostMemory() {
-    this->free();
-=======
     status_t sret;
     sret = this->init();
     if (sret != status_t::SUCCESS) {
       logError("Fail to init mem_ops");
       exit(1);
     }
->>>>>>> c74338e2
   };
+  ~HostMemory() {
+    this->free();
+  }
   status_t init();
   status_t free();
   status_t allocate_buffer(void **addr, size_t size);
@@ -85,17 +77,12 @@
 public:
   CudaMemory(int device_id, memory_type_t mem_type)
       : Memory(device_id, mem_type) {
-<<<<<<< HEAD
-    this->init();
-    //std::cout << "CudaMemory init" << std::endl;
-=======
     status_t sret;
     sret = this->init();
     if (sret != status_t::SUCCESS) {
       logError("Fail to init mem_ops");
       exit(1);
     }
->>>>>>> c74338e2
   };
   ~CudaMemory() { this->free(); };
 
@@ -109,11 +96,6 @@
   status_t copy_buffer_to_buffer(void *dest, const void *src, size_t size);
 };
 
-<<<<<<< HEAD
-
-
-=======
->>>>>>> c74338e2
 class RocmMemory : public Memory {
 public:
   RocmMemory(int device_id, memory_type_t mem_type)
@@ -137,7 +119,6 @@
   status_t copy_buffer_to_buffer(void *dest, const void *src, size_t size);
 };
 
-<<<<<<< HEAD
 /*
 * 新增HddtMemory类，可由用户指定设备类型和设备号，并自动创建相应的Memory类实例
 * 也可由系统自动识别支持device的类型
@@ -177,8 +158,7 @@
   int get_DeviceId();
 };
 
-=======
->>>>>>> c74338e2
+
 class NeuwareMemory : public Memory {
 public:
   CNaddr mlu_addr;
